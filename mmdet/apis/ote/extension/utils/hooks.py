# Copyright (C) 2021-2022 Intel Corporation
#
# Licensed under the Apache License, Version 2.0 (the "License");
# you may not use this file except in compliance with the License.
# You may obtain a copy of the License at
#
# http://www.apache.org/licenses/LICENSE-2.0
#
# Unless required by applicable law or agreed to in writing,
# software distributed under the License is distributed on an "AS IS" BASIS,
# WITHOUT WARRANTIES OR CONDITIONS OF ANY KIND, either express or implied.
# See the License for the specific language governing permissions
# and limitations under the License.

import logging
import math
import os
from math import inf, isnan
from collections import defaultdict

from mmcv.runner.hooks import HOOKS, Hook, LoggerHook, LrUpdaterHook
from mmcv.runner import BaseRunner, EpochBasedRunner
from mmcv.runner.dist_utils import master_only
from mmcv.utils import print_log

from mmdet.utils.logger import get_root_logger


logger = get_root_logger()


@HOOKS.register_module()
class CancelTrainingHook(Hook):
    def __init__(self, interval: int = 5):
        """
        Periodically check whether whether a stop signal is sent to the runner during model training.
        Every 'check_interval' iterations, the work_dir for the runner is checked to see if a file '.stop_training'
        is present. If it is, training is stopped.

        :param interval: Period for checking for stop signal, given in iterations.

        """
        self.interval = interval

    @staticmethod
    def _check_for_stop_signal(runner: BaseRunner):
        work_dir = runner.work_dir
        stop_filepath = os.path.join(work_dir, '.stop_training')
        if os.path.exists(stop_filepath):
            if isinstance(runner, EpochBasedRunner):
                epoch = runner.epoch
                runner._max_epochs = epoch  # Force runner to stop by pretending it has reached it's max_epoch
            runner.should_stop = True  # Set this flag to true to stop the current training epoch
            os.remove(stop_filepath)

    def after_train_iter(self, runner: BaseRunner):
        if not self.every_n_iters(runner, self.interval):
            return
        self._check_for_stop_signal(runner)


@HOOKS.register_module()
class FixedMomentumUpdaterHook(Hook):
    def __init__(self):
        """
        This hook does nothing, as the momentum is fixed by default. The hook is here to streamline switching between
        different LR schedules.
        """
        pass

    def before_run(self, runner):
        pass


@HOOKS.register_module()
class EnsureCorrectBestCheckpointHook(Hook):
    def __init__(self):
        """
        This hook makes sure that the 'best_mAP' checkpoint points properly to the best model, even if the best model is
        created in the last epoch.
        """
        pass

    def after_run(self, runner):
        runner.call_hook('after_train_epoch')


@HOOKS.register_module()
class OTELoggerHook(LoggerHook):

    class Curve:
        def __init__(self):
            self.x = []
            self.y = []

        def __repr__(self):
            points = []
            for x, y in zip(self.x, self.y):
                points.append(f'({x},{y})')
            return 'curve[' + ','.join(points) + ']'

    def __init__(self,
                 curves=None,
                 interval=10,
                 ignore_last=True,
                 reset_flag=True,
                 by_epoch=True):
        super().__init__(interval, ignore_last, reset_flag, by_epoch)
        self.curves = curves if curves is not None else defaultdict(self.Curve)

    @master_only
    def log(self, runner):
        tags = self.get_loggable_tags(runner, allow_text=False)
        if runner.max_epochs is not None:
            normalized_iter = self.get_iter(runner) / runner.max_iters * runner.max_epochs
        else:
            normalized_iter = self.get_iter(runner)
        for tag, value in tags.items():
            curve = self.curves[tag]
            # Remove duplicates.
            if len(curve.x) > 0 and curve.x[-1] == normalized_iter:
                curve.x.pop()
                curve.y.pop()
            curve.x.append(normalized_iter)
            curve.y.append(value)

    def after_train_epoch(self, runner):
        # Iteration counter is increased right after the last iteration in the epoch,
        # temporarily decrease it back.
        runner._iter -= 1
        super().after_train_epoch(runner)
        runner._iter += 1


@HOOKS.register_module()
class OTEProgressHook(Hook):
    def __init__(self, time_monitor, verbose=False):
        super().__init__()
        self.time_monitor = time_monitor
        self.verbose = verbose
        self.print_threshold = 1

    def before_run(self, runner):
        total_epochs = runner.max_epochs if runner.max_epochs is not None else 1
        self.time_monitor.total_epochs = total_epochs
        self.time_monitor.train_steps = runner.max_iters // total_epochs if total_epochs else 1
        self.time_monitor.steps_per_epoch = self.time_monitor.train_steps + self.time_monitor.val_steps
        self.time_monitor.total_steps = max(math.ceil(self.time_monitor.steps_per_epoch * total_epochs), 1)
        self.time_monitor.current_step = 0
        self.time_monitor.current_epoch = 0

    def before_epoch(self, runner):
        self.time_monitor.on_epoch_begin(runner.epoch)

    def after_epoch(self, runner):
        self.time_monitor.on_epoch_end(runner.epoch, runner.log_buffer.output)

    def before_iter(self, runner):
        self.time_monitor.on_train_batch_begin(1)

    def after_iter(self, runner):
        self.time_monitor.on_train_batch_end(1)
        if self.verbose:
            progress = self.progress
            if progress >= self.print_threshold:
                logger.warning(f'training progress {progress:.0f}%')
                self.print_threshold = (progress + 10) // 10 * 10

    def before_val_iter(self, runner):
        self.time_monitor.on_test_batch_begin(1)

    def after_val_iter(self, runner):
        self.time_monitor.on_test_batch_end(1)

    def after_run(self, runner):
        self.time_monitor.on_train_end(1)
        self.time_monitor.update_progress_callback(int(self.time_monitor.get_progress()))

    @property
    def progress(self):
        return self.time_monitor.get_progress()


@HOOKS.register_module()
class EarlyStoppingHook(Hook):
    """
    Cancel training when a metric has stopped improving.

    Early Stopping hook monitors a metric quantity and if no improvement is seen for a ‘patience’
    number of epochs, the training is cancelled.

    :param interval: the number of intervals for checking early stop. The interval number should be
                     the same as the evaluation interval - the `interval` variable set in
                     `evaluation` config.
    :param metric: the metric name to be monitored
    :param rule: greater or less.  In `less` mode, training will stop when the metric has stopped
                 decreasing and in `greater` mode it will stop when the metric has stopped
                 increasing.
    :param patience: Number of epochs with no improvement after which the training will be reduced.
                     For example, if patience = 2, then we will ignore the first 2 epochs with no
                     improvement, and will only cancel the training after the 3rd epoch if the
                     metric still hasn’t improved then
    :param iteration_patience: Number of iterations must be trained after the last improvement
                               before training stops. The same as patience but the training
                               continues if the number of iteration is lower than iteration_patience
                               This variable makes sure a model is trained enough for some
                               iterations after the last improvement before stopping.
    :param min_delta: Minimal decay applied to lr. If the difference between new and old lr is
                      smaller than eps, the update is ignored
    """
    rule_map = {'greater': lambda x, y: x > y, 'less': lambda x, y: x < y}
    init_value_map = {'greater': -inf, 'less': inf}
    greater_keys = [
        'acc', 'top', 'AR@', 'auc', 'precision', 'mAP', 'mDice', 'mIoU',
        'mAcc', 'aAcc'
    ]
    less_keys = ['loss']

    def __init__(self,
                 interval: int,
                 metric: str = 'bbox_mAP',
                 rule: str = None,
                 patience: int = 5,
                 iteration_patience: int = 500,
                 min_delta: float = 0.0):
        super().__init__()
        self.patience = patience
        self.iteration_patience = iteration_patience
        self.interval = interval
        self.min_delta = min_delta
        self._init_rule(rule, metric)

        self.min_delta *= 1 if self.rule == 'greater' else -1
        self.last_iter = 0
        self.wait_count = 0
        self.best_score = self.init_value_map[self.rule]

    def _init_rule(self, rule, key_indicator):
        """Initialize rule, key_indicator, comparison_func, and best score.

        Here is the rule to determine which rule is used for key indicator
        when the rule is not specific:
        1. If the key indicator is in ``self.greater_keys``, the rule will be
           specified as 'greater'.
        2. Or if the key indicator is in ``self.less_keys``, the rule will be
           specified as 'less'.
        3. Or if the key indicator is equal to the substring in any one item
           in ``self.greater_keys``, the rule will be specified as 'greater'.
        4. Or if the key indicator is equal to the substring in any one item
           in ``self.less_keys``, the rule will be specified as 'less'.

        Args:
            rule (str | None): Comparison rule for best score.
            key_indicator (str | None): Key indicator to determine the
                comparison rule.
        """
        if rule not in self.rule_map and rule is not None:
            raise KeyError(f'rule must be greater, less or None, '
                           f'but got {rule}.')

        if rule is None:
            if key_indicator in self.greater_keys or any(
                    key in key_indicator for key in self.greater_keys):
                rule = 'greater'
            elif key_indicator in self.less_keys or any(
                    key in key_indicator for key in self.less_keys):
                rule = 'less'
            else:
                raise ValueError(f'Cannot infer the rule for key '
                                 f'{key_indicator}, thus a specific rule '
                                 f'must be specified.')
        self.rule = rule
        self.key_indicator = key_indicator
        self.compare_func = self.rule_map[self.rule]

    def before_run(self, runner):
        self.by_epoch = False if runner.max_epochs is None else True
        for hook in runner.hooks:
            if isinstance(hook, LrUpdaterHook):
                self.warmup_iters = hook.warmup_iters
                break

    def after_train_iter(self, runner):
        """Called after every training iter to evaluate the results."""
        if not self.by_epoch:
            self._do_check_stopping(runner)

    def after_train_epoch(self, runner):
        """Called after every training epoch to evaluate the results."""
        if self.by_epoch:
            self._do_check_stopping(runner)

    def _do_check_stopping(self, runner):
        if not self._should_check_stopping(
                runner) or self.warmup_iters > runner.iter:
            return

        if runner.rank == 0:
            if self.key_indicator not in runner.log_buffer.output:
                raise KeyError(
                    f'metric {self.key_indicator} does not exist in buffer. Please check '
                    f'{self.key_indicator} is cached in evaluation output buffer'
                )

            key_score = runner.log_buffer.output[self.key_indicator]
            if self.compare_func(key_score - self.min_delta, self.best_score):
                self.best_score = key_score
                self.wait_count = 0
                self.last_iter = runner.iter
            else:
                self.wait_count += 1
                if self.wait_count >= self.patience:
                    if runner.iter - self.last_iter < self.iteration_patience:
                        print_log(
                            f"\nSkip early stopping. Accumulated iteration "
                            f"{runner.iter - self.last_iter} from the last "
                            f"improvement must be larger than {self.iteration_patience} to trigger "
                            f"Early Stopping.",
                            logger=runner.logger)
                        return
                    stop_point = runner.epoch if self.by_epoch else runner.iter
                    print_log(
                        f"\nEarly Stopping at :{stop_point} with "
                        f"best {self.key_indicator}: {self.best_score}",
                        logger=runner.logger)
                    runner.should_stop = True

    def _should_check_stopping(self, runner):
        check_time = self.every_n_epochs if self.by_epoch else self.every_n_iters
        if not check_time(runner, self.interval):
            # No evaluation during the interval.
            return False
        return True


@HOOKS.register_module()
class ReduceLROnPlateauLrUpdaterHook(LrUpdaterHook):
    """
    Reduce learning rate when a metric has stopped improving.

    Models often benefit from reducing the learning rate by a factor of 2-10 once learning stagnates.
    This scheduler reads a metrics quantity and if no improvement is seen for a ‘patience’
    number of epochs, the learning rate is reduced.

    :param min_lr: minimum learning rate. The lower bound of the desired learning rate.
    :param interval: the number of intervals for checking the hook. The interval number should be
                     the same as the evaluation interval - the `interval` variable set in
                     `evaluation` config.
    :param metric: the metric name to be monitored
    :param rule: greater or less.  In `less` mode, learning rate will be dropped if the metric has
                 stopped decreasing and in `greater` mode it will be dropped when the metric has
                 stopped increasing.
    :param patience: Number of epochs with no improvement after which learning rate will be reduced.
                     For example, if patience = 2, then we will ignore the first 2 epochs with no
                     improvement, and will only drop LR after the 3rd epoch if the metric still
                     hasn’t improved then
    :param iteration_patience: Number of iterations must be trained after the last improvement
                               before LR drops. The same as patience but the LR remains the same if
                               the number of iteration is lower than iteration_patience. This
                               variable makes sure a model is trained enough for some iterations
                               after the last improvement before dropping the LR.
    :param factor: Factor to be multiply with the learning rate.
                   For example, new_lr = current_lr * factor
    """
    rule_map = {'greater': lambda x, y: x > y, 'less': lambda x, y: x < y}
    init_value_map = {'greater': -inf, 'less': inf}
    greater_keys = [
        'acc', 'top', 'AR@', 'auc', 'precision', 'mAP', 'mDice', 'mIoU',
        'mAcc', 'aAcc'
    ]
    less_keys = ['loss']

    def __init__(self,
                 min_lr,
                 interval,
                 metric='bbox_mAP',
                 rule=None,
                 factor=0.1,
                 patience=3,
                 iteration_patience=300,
                 **kwargs):
        super().__init__(**kwargs)
        self.interval = interval
        self.min_lr = min_lr
        self.factor = factor
        self.patience = patience
        self.iteration_patience = iteration_patience
        self.metric = metric
        self.bad_count = 0
        self.last_iter = 0
        self.current_lr = None
        self._init_rule(rule, metric)
        self.best_score = self.init_value_map[self.rule]

    def _init_rule(self, rule, key_indicator):
        """Initialize rule, key_indicator, comparison_func, and best score.

        Here is the rule to determine which rule is used for key indicator
        when the rule is not specific:
        1. If the key indicator is in ``self.greater_keys``, the rule will be
           specified as 'greater'.
        2. Or if the key indicator is in ``self.less_keys``, the rule will be
           specified as 'less'.
        3. Or if the key indicator is equal to the substring in any one item
           in ``self.greater_keys``, the rule will be specified as 'greater'.
        4. Or if the key indicator is equal to the substring in any one item
           in ``self.less_keys``, the rule will be specified as 'less'.

        Args:
            rule (str | None): Comparison rule for best score.
            key_indicator (str | None): Key indicator to determine the
                comparison rule.
        """
        if rule not in self.rule_map and rule is not None:
            raise KeyError(f'rule must be greater, less or None, '
                           f'but got {rule}.')

        if rule is None:
            if key_indicator in self.greater_keys or any(
                    key in key_indicator for key in self.greater_keys):
                rule = 'greater'
            elif key_indicator in self.less_keys or any(
                    key in key_indicator for key in self.less_keys):
                rule = 'less'
            else:
                raise ValueError(f'Cannot infer the rule for key '
                                 f'{key_indicator}, thus a specific rule '
                                 f'must be specified.')
        self.rule = rule
        self.key_indicator = key_indicator
        self.compare_func = self.rule_map[self.rule]

    def _should_check_stopping(self, runner):
        check_time = self.every_n_epochs if self.by_epoch else self.every_n_iters
        if not check_time(runner, self.interval):
            # No evaluation during the interval.
            return False
        return True

    def get_lr(self, runner, base_lr):
        if not self._should_check_stopping(
                runner) or self.warmup_iters > runner.iter:
            return base_lr

        if self.current_lr is None:
            self.current_lr = base_lr

        if hasattr(runner, self.metric):
            score = getattr(runner, self.metric, 0.0)
        else:
            return self.current_lr

        print_log(
            f"\nBest Score: {self.best_score}, Current Score: {score}, Patience: {self.patience} "
            f"Count: {self.bad_count}",
            logger=runner.logger)
        if self.compare_func(score, self.best_score):
            self.best_score = score
            self.bad_count = 0
            self.last_iter = runner.iter
        else:
            self.bad_count += 1

        if self.bad_count >= self.patience:
            if runner.iter - self.last_iter < self.iteration_patience:
                print_log(
                    f"\nSkip LR dropping. Accumulated iteration "
                    f"{runner.iter - self.last_iter} from the last "
                    f"improvement must be larger than {self.iteration_patience} to trigger "
                    f"LR dropping.",
                    logger=runner.logger)
                return self.current_lr
            self.last_iter = runner.iter
            self.bad_count = 0
            print_log(
                f"\nDrop LR from: {self.current_lr}, to: "
                f"{max(self.current_lr * self.factor, self.min_lr)}",
                logger=runner.logger)
            self.current_lr = max(self.current_lr * self.factor, self.min_lr)
        return self.current_lr

    def before_run(self, runner):
        # TODO: remove overloaded method after fixing the issue
        #  https://github.com/open-mmlab/mmdetection/issues/6572
        for group in runner.optimizer.param_groups:
            group.setdefault('initial_lr', group['lr'])
        self.base_lr = [
            group['lr'] for group in runner.optimizer.param_groups
        ]
<<<<<<< HEAD


@HOOKS.register_module()
class StopLossNanTrainingHook(Hook):

    def after_train_iter(self, runner):
        if isnan(runner.outputs['loss'].item()):
            logger.warning(f"Early Stopping since loss is NaN")
            runner.should_stop = True
=======
        self.bad_count = 0
        self.last_iter = 0
        self.current_lr = None
        self.best_score = self.init_value_map[self.rule]
>>>>>>> e75287b2
<|MERGE_RESOLUTION|>--- conflicted
+++ resolved
@@ -487,19 +487,16 @@
         self.base_lr = [
             group['lr'] for group in runner.optimizer.param_groups
         ]
-<<<<<<< HEAD
-
-
-@HOOKS.register_module()
-class StopLossNanTrainingHook(Hook):
-
-    def after_train_iter(self, runner):
-        if isnan(runner.outputs['loss'].item()):
-            logger.warning(f"Early Stopping since loss is NaN")
-            runner.should_stop = True
-=======
         self.bad_count = 0
         self.last_iter = 0
         self.current_lr = None
         self.best_score = self.init_value_map[self.rule]
->>>>>>> e75287b2
+
+
+@HOOKS.register_module()
+class StopLossNanTrainingHook(Hook):
+
+    def after_train_iter(self, runner):
+        if isnan(runner.outputs['loss'].item()):
+            logger.warning(f"Early Stopping since loss is NaN")
+            runner.should_stop = True