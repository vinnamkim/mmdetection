# Copyright (C) 2021 Intel Corporation
#
# Licensed under the Apache License, Version 2.0 (the "License");
# you may not use this file except in compliance with the License.
# You may obtain a copy of the License at
#
# http://www.apache.org/licenses/LICENSE-2.0
#
# Unless required by applicable law or agreed to in writing,
# software distributed under the License is distributed on an "AS IS" BASIS,
# WITHOUT WARRANTIES OR CONDITIONS OF ANY KIND, either express or implied.
# See the License for the specific language governing permissions
# and limitations under the License.

import copy
import io
import logging
import os
import shutil
import tempfile
import warnings
from subprocess import run
from typing import List, Optional, Tuple

import numpy as np
import torch
from mmcv.parallel import MMDataParallel
from mmcv.runner import load_checkpoint
from mmcv.utils import Config
from ote_sdk.entities.annotation import Annotation
from ote_sdk.entities.datasets import DatasetEntity
from ote_sdk.entities.inference_parameters import InferenceParameters, default_progress_callback
from ote_sdk.entities.model import ModelEntity, ModelFormat, ModelOptimizationType, ModelPrecision, ModelStatus
from ote_sdk.entities.resultset import ResultSetEntity
from ote_sdk.entities.scored_label import ScoredLabel
from ote_sdk.entities.shapes.rectangle import Rectangle
from ote_sdk.entities.task_environment import TaskEnvironment
from ote_sdk.entities.tensor import TensorEntity
from ote_sdk.usecases.evaluation.metrics_helper import MetricsHelper
from ote_sdk.usecases.tasks.interfaces.evaluate_interface import IEvaluationTask
from ote_sdk.usecases.tasks.interfaces.export_interface import ExportType, IExportTask
from ote_sdk.usecases.tasks.interfaces.inference_interface import IInferenceTask
from ote_sdk.usecases.tasks.interfaces.unload_interface import IUnload

from mmdet.apis import export_model
from mmdet.apis.ote.apis.detection.config_utils import patch_config, prepare_for_testing, set_hyperparams
from mmdet.apis.ote.apis.detection.configuration import OTEDetectionConfig
from mmdet.apis.ote.apis.detection.ote_utils import InferenceProgressCallback
from mmdet.datasets import build_dataloader, build_dataset
from mmdet.models import build_detector
from mmdet.parallel import MMDataCPU
from mmdet.utils.collect_env import collect_env

logger = logging.getLogger(__name__)


class OTEDetectionInferenceTask(IInferenceTask, IExportTask, IEvaluationTask, IUnload):

    _task_environment: TaskEnvironment

    def __init__(self, task_environment: TaskEnvironment):
        """"
        Task for inference object detection models using OTEDetection.
        """

        print('ENVIRONMENT:')
        for name, val in collect_env().items():
            print(f'{name}: {val}')
        print('pip list:')
        run('pip list', shell=True, check=True)

        self._task_environment = task_environment

        logger.info(f"Loading OTEDetectionInferenceTask.")
        self._scratch_space = tempfile.mkdtemp(prefix="ote-det-scratch-")
        logger.info(f"Scratch space created at {self._scratch_space}")

        self._model_name = task_environment.model_template.name
        self._labels = task_environment.get_labels(False)

        template_file_path = task_environment.model_template.model_template_path

        # Get and prepare mmdet config.
        self._base_dir = os.path.abspath(os.path.dirname(template_file_path))
        config_file_path = os.path.join(self._base_dir, "model.py")
        self._config = Config.fromfile(config_file_path)
        patch_config(self._config, self._scratch_space, self._labels, random_seed=42)
        set_hyperparams(self._config, self._hyperparams)
        self.confidence_threshold: float = self._hyperparams.postprocessing.confidence_threshold

        # Set default model attributes.
        self._optimization_methods = []
        self._precision = [ModelPrecision.FP32]

        # Create and initialize PyTorch model.
        self._model = self._load_model(task_environment.model)

        # Extra control variables.
        self._training_work_dir = None
        self._is_training = False
        self._should_stop = False

    @property
    def _hyperparams(self):
        return self._task_environment.get_hyper_parameters(OTEDetectionConfig)

    def _load_model(self, model: ModelEntity):
        if model is not None:
            # If a model has been trained and saved for the task already, create empty model and load weights here
            buffer = io.BytesIO(model.get_data("weights.pth"))
            model_data = torch.load(buffer, map_location=torch.device('cpu'))

<<<<<<< HEAD
            self.confidence_threshold = model_data.get('confidence_threshold',
                self._hyperparams.inference_parameters.postprocessing.confidence_threshold)
=======
            self.confidence_threshold = model_data.get('confidence_threshold', self.confidence_threshold)
>>>>>>> db747ea6

            model = self._create_model(self._config, from_scratch=True)

            try:
                model.load_state_dict(model_data['model'])
                logger.info(f"Loaded model weights from Task Environment")
                logger.info(f"Model architecture: {self._model_name}")
            except BaseException as ex:
                raise ValueError("Could not load the saved model. The model file structure is invalid.") \
                    from ex
        else:
            # If there is no trained model yet, create model with pretrained weights as defined in the model config
            # file.
            model = self._create_model(self._config, from_scratch=False)
            logger.info(f"No trained model in project yet. Created new model with '{self._model_name}' "
                        f"architecture and general-purpose pretrained weights.")
        return model


    @staticmethod
    def _create_model(config: Config, from_scratch: bool = False):
        """
        Creates a model, based on the configuration in config

        :param config: mmdetection configuration from which the model has to be built
        :param from_scratch: bool, if True does not load any weights

        :return model: ModelEntity in training mode
        """
        model_cfg = copy.deepcopy(config.model)

        init_from = None if from_scratch else config.get('load_from', None)
        logger.warning(init_from)
        if init_from is not None:
            # No need to initialize backbone separately, if all weights are provided.
            model_cfg.pretrained = None
            logger.warning('build detector')
            model = build_detector(model_cfg)
            # Load all weights.
            logger.warning('load checkpoint')
            load_checkpoint(model, init_from, map_location='cpu')
        else:
            logger.warning('build detector')
            model = build_detector(model_cfg)
        return model


    def _add_predictions_to_dataset(self, prediction_results, dataset, confidence_threshold=0.0):
        """ Loop over dataset again to assign predictions. Convert from MMDetection format to OTE format. """
        for dataset_item, (all_bboxes, fmap) in zip(dataset, prediction_results):
            width = dataset_item.width
            height = dataset_item.height

            shapes = []
            for label_idx, detections in enumerate(all_bboxes):
                for i in range(detections.shape[0]):
                    probability = float(detections[i, 4])
                    coords = detections[i, :4].astype(float).copy()
                    coords /= np.array([width, height, width, height], dtype=float)
                    coords = np.clip(coords, 0, 1)

                    if probability < confidence_threshold:
                        continue

                    assigned_label = [ScoredLabel(self._labels[label_idx],
                                                  probability=probability)]
                    if coords[3] - coords[1] <= 0 or coords[2] - coords[0] <= 0:
                        continue

                    shapes.append(Annotation(
                        Rectangle(x1=coords[0], y1=coords[1], x2=coords[2], y2=coords[3]),
                        labels=assigned_label))

            dataset_item.append_annotations(shapes)

            if fmap is not None:
                active_score = TensorEntity(name="representation_vector", numpy=fmap)
                dataset_item.append_metadata_item(active_score)


    def infer(self, dataset: DatasetEntity, inference_parameters: Optional[InferenceParameters] = None) -> DatasetEntity:
        """ Analyzes a dataset using the latest inference model. """
        set_hyperparams(self._config, self._hyperparams)
<<<<<<< HEAD
        if not self._hyperparams.inference_parameters.postprocessing.result_based_confidence_threshold:
            self.confidence_threshold = self._hyperparams.inference_parameters.postprocessing.confidence_threshold
=======

        # If confidence threshold is adaptive then up-to-date value should be stored in the model
        # and should not be changed during inference. Otherwise user-specified value should be taken.
        if not self._hyperparams.postprocessing.result_based_confidence_threshold:
            self.confidence_threshold = self._hyperparams.postprocessing.confidence_threshold
>>>>>>> db747ea6

        update_progress_callback = default_progress_callback
        if inference_parameters is not None:
            update_progress_callback = inference_parameters.update_progress

        time_monitor = InferenceProgressCallback(len(dataset), update_progress_callback)

        def pre_hook(module, input):
            time_monitor.on_test_batch_begin(None, None)

        def hook(module, input, output):
            time_monitor.on_test_batch_end(None, None)

        logger.info(f'Confidence threshold {self.confidence_threshold}')
        model = self._model
        with model.register_forward_pre_hook(pre_hook), model.register_forward_hook(hook):
            prediction_results, _ = self._infer_detector(model, self._config, dataset, dump_features=True, eval=False)
        self._add_predictions_to_dataset(prediction_results, dataset, self.confidence_threshold)

        return dataset


    @staticmethod
    def _infer_detector(model: torch.nn.Module, config: Config, dataset: DatasetEntity, dump_features: bool = False,
                        eval: Optional[bool] = False, metric_name: Optional[str] = 'mAP') -> Tuple[List, float]:
        model.eval()
        test_config = prepare_for_testing(config, dataset)
        mm_val_dataset = build_dataset(test_config.data.test)
        batch_size = 1
        mm_val_dataloader = build_dataloader(mm_val_dataset,
                                             samples_per_gpu=batch_size,
                                             workers_per_gpu=test_config.data.workers_per_gpu,
                                             num_gpus=1,
                                             dist=False,
                                             shuffle=False)
        if torch.cuda.is_available():
            eval_model = MMDataParallel(model.cuda(test_config.gpu_ids[0]),
                                        device_ids=test_config.gpu_ids)
        else:
            eval_model = MMDataCPU(model)

        eval_predictions = []
        feature_maps = []

        def dump_features_hook(mod, inp, out):
            feature_maps.append(out[-1].detach().cpu().numpy())

        def dummy_dump_features_hook(mod, inp, out):
            feature_maps.append(None)

        hook = dump_features_hook if dump_features else dummy_dump_features_hook

        # Use a single gpu for testing. Set in both mm_val_dataloader and eval_model
        with eval_model.module.backbone.register_forward_hook(hook):
            for data in mm_val_dataloader:
                with torch.no_grad():
                    result = eval_model(return_loss=False, rescale=True, **data)
                eval_predictions.extend(result)

        metric = None
        if eval:
            metric = mm_val_dataset.evaluate(eval_predictions, metric=metric_name)[metric_name]

        assert len(eval_predictions) == len(feature_maps), f'{len(eval_predictions)} != {len(feature_maps)}'
        eval_predictions = zip(eval_predictions, feature_maps)
        return eval_predictions, metric


    def evaluate(self,
                 output_result_set: ResultSetEntity,
                 evaluation_metric: Optional[str] = None):
        """ Computes performance on a resultset """

        if evaluation_metric is not None:
            logger.warning(f'Requested to use {evaluation_metric} metric, but parameter is ignored. Use F-measure instead.')
        metric = MetricsHelper.compute_f_measure(output_result_set)
        logger.info(f"F-measure after evaluation: {metric.f_measure.value}")
        output_result_set.performance = metric.get_performance()


    @staticmethod
    def _is_docker():
        """
        Checks whether the task runs in docker container

        :return bool: True if task runs in docker
        """
        path = '/proc/self/cgroup'
        is_in_docker = False
        if os.path.isfile(path):
            with open(path) as f:
                is_in_docker = is_in_docker or any('docker' in line for line in f)
        is_in_docker = is_in_docker or os.path.exists('/.dockerenv')
        return is_in_docker


    def unload(self):
        """
        Unload the task
        """
        self._delete_scratch_space()
        if self._is_docker():
            logger.warning(
                "Got unload request. Unloading models. Throwing Segmentation Fault on purpose")
            import ctypes
            ctypes.string_at(0)
        else:
            logger.warning("Got unload request, but not on Docker. Only clearing CUDA cache")
            torch.cuda.empty_cache()
            logger.warning(f"Done unloading. "
                           f"Torch is still occupying {torch.cuda.memory_allocated()} bytes of GPU memory")


    def export(self,
               export_type: ExportType,
               output_model: ModelEntity):
        assert export_type == ExportType.OPENVINO
        output_model.model_format = ModelFormat.OPENVINO
        output_model.optimization_type = ModelOptimizationType.MO
        with tempfile.TemporaryDirectory() as tempdir:
            optimized_model_dir = os.path.join(tempdir, "export")
            logger.info(f'Optimized model will be temporarily saved to "{optimized_model_dir}"')
            os.makedirs(optimized_model_dir, exist_ok=True)
            try:
                from torch.jit._trace import TracerWarning
                warnings.filterwarnings("ignore", category=TracerWarning)
                if torch.cuda.is_available():
                    model = self._model.cuda(self._config.gpu_ids[0])
                else:
                    model = self._model.cpu()
                export_model(model, self._config, tempdir, target='openvino')
                bin_file = [f for f in os.listdir(tempdir) if f.endswith('.bin')][0]
                xml_file = [f for f in os.listdir(tempdir) if f.endswith('.xml')][0]
                with open(os.path.join(tempdir, bin_file), "rb") as f:
                    output_model.set_data("openvino.bin", f.read())
                with open(os.path.join(tempdir, xml_file), "rb") as f:
                    output_model.set_data("openvino.xml", f.read())
                output_model.set_data("confidence_threshold", np.array([self.confidence_threshold], dtype=np.float32).tobytes())
                output_model.precision = self._precision
                output_model.optimization_methods = self._optimization_methods
                output_model.model_status = ModelStatus.SUCCESS
            except Exception as ex:
                output_model.model_status = ModelStatus.FAILED
                raise RuntimeError("Optimization was unsuccessful.") from ex

    def _delete_scratch_space(self):
        """
        Remove model checkpoints and mmdet logs
        """
        if os.path.exists(self._scratch_space):
            shutil.rmtree(self._scratch_space, ignore_errors=False)<|MERGE_RESOLUTION|>--- conflicted
+++ resolved
@@ -110,12 +110,7 @@
             buffer = io.BytesIO(model.get_data("weights.pth"))
             model_data = torch.load(buffer, map_location=torch.device('cpu'))
 
-<<<<<<< HEAD
-            self.confidence_threshold = model_data.get('confidence_threshold',
-                self._hyperparams.inference_parameters.postprocessing.confidence_threshold)
-=======
             self.confidence_threshold = model_data.get('confidence_threshold', self.confidence_threshold)
->>>>>>> db747ea6
 
             model = self._create_model(self._config, from_scratch=True)
 
@@ -199,16 +194,11 @@
     def infer(self, dataset: DatasetEntity, inference_parameters: Optional[InferenceParameters] = None) -> DatasetEntity:
         """ Analyzes a dataset using the latest inference model. """
         set_hyperparams(self._config, self._hyperparams)
-<<<<<<< HEAD
+
+        # If confidence threshold is adaptive then up-to-date value should be stored in the model
+        # and should not be changed during inference. Otherwise user-specified value should be taken.
         if not self._hyperparams.inference_parameters.postprocessing.result_based_confidence_threshold:
             self.confidence_threshold = self._hyperparams.inference_parameters.postprocessing.confidence_threshold
-=======
-
-        # If confidence threshold is adaptive then up-to-date value should be stored in the model
-        # and should not be changed during inference. Otherwise user-specified value should be taken.
-        if not self._hyperparams.postprocessing.result_based_confidence_threshold:
-            self.confidence_threshold = self._hyperparams.postprocessing.confidence_threshold
->>>>>>> db747ea6
 
         update_progress_callback = default_progress_callback
         if inference_parameters is not None:
