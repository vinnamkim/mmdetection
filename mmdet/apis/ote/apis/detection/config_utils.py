--- conflicted
+++ resolved
@@ -12,27 +12,24 @@
 # See the License for the specific language governing permissions
 # and limitations under the License.
 
-import math
-from collections import defaultdict
-
 import copy
 import glob
-<<<<<<< HEAD
-=======
 import math
->>>>>>> 0cdd4773
 import os
 import tempfile
+from collections import defaultdict
+from typing import List, Optional
+
 from mmcv import Config, ConfigDict
 from ote_sdk.entities.datasets import DatasetEntity
 from ote_sdk.entities.label import LabelEntity, Domain
 from ote_sdk.usecases.reporting.time_monitor_callback import TimeMonitorCallback
-from typing import List, Optional
 
 from mmdet.apis.ote.extension.datasets.data_utils import get_anchor_boxes, \
     get_sizes_from_dataset_entity, format_list_to_str
 from mmdet.models.detectors import BaseDetector
 from mmdet.utils.logger import get_root_logger
+
 from .configuration import OTEDetectionConfig
 
 try:
