--- conflicted
+++ resolved
@@ -37,8 +37,6 @@
         self.device = None
         self.exec_net = None
         self.to(device)
-<<<<<<< HEAD
-=======
 
         self.pt_model = None
         if cfg is not None:
@@ -144,158 +142,9 @@
         return output
 
 
-class ModelOpenVINO:
-
-    def __init__(self,
-                 xml_file_path,
-                 bin_file_path=None,
-                 mapping_file_path=None,
-                 device='CPU',
-                 required_inputs=None,
-                 required_outputs=None,
-                 max_num_requests=1,
-                 collect_perf_counters=False,
-                 cfg=None,
-                 classes=None):
-
-        ie = IECore()
-        logging.info('Reading network from IR...')
-        if bin_file_path is None:
-            bin_file_path = osp.splitext(xml_file_path)[0] + '.bin'
-        if mapping_file_path is None:
-            mapping_file_path = osp.splitext(xml_file_path)[0] + '.mapping'
-
-        self.net = ie.read_network(model=xml_file_path, weights=bin_file_path)
-
-        self.orig_ir_mapping = self.get_mapping(mapping_file_path)
-        self.ir_orig_mapping = {v: k for k, v in self.orig_ir_mapping.items()}
-
-        self.net_inputs_mapping = OrderedDict({})
-        self.net_outputs_mapping = OrderedDict({})
-        self.configure_inputs(required_inputs)
-        self.configure_outputs(required_outputs)
-
-        logging.info('Loading network to plugin...')
-        self.max_num_requests = max_num_requests
-        self.exec_net = ie.load_network(network=self.net, device_name=device, num_requests=max_num_requests)
-
-        self.perf_counters = None
-        if collect_perf_counters:
-            self.perf_counters = PerformanceCounters()
->>>>>>> 6a90f209
-
-        self.pt_model = None
-        if cfg is not None:
-            self.pt_model = build_detector(cfg.model)
-            if classes is not None:
-                self.pt_model.CLASSES = classes
-
-    def to(self, device):
-        if self.device != device:
-            self.device = device
-            self.exec_net = self.ie.load_network(network=self.net, device_name=self.device, num_requests=1)
-        return self
-
-    def unify_inputs(self, inputs):
-        if not isinstance(inputs, dict):
-            inputs_dict = {next(iter(self.net.input_info)): inputs}
-        else:
-            inputs_dict = inputs
-        return inputs_dict
-
-    def reshape(self, inputs=None, input_shapes=None):
-        assert (inputs is None) != (input_shapes is None)
-        if input_shapes is None:
-            input_shapes = {name: data.shape for name, data in inputs.items()}
-        reshape_needed = False
-        for input_name, input_shape in input_shapes.items():
-            blob_shape = self.net.input_info[input_name].input_data.shape
-            if not np.array_equal(input_shape, blob_shape):
-                reshape_needed = True
-                break
-        if reshape_needed:
-            self.logger.info(f'reshape net to {input_shapes}')
-            print(f'reshape net to {input_shapes}')
-            self.net.reshape(input_shapes)
-            self.exec_net = self.ie.load_network(network=self.net, device_name=self.device, num_requests=1)
-
-    def get(self, outputs, name):
-        try:
-            key = self.net.get_ov_name_for_tensor(name)
-            assert key in outputs, f'"{key}" is not a valid output identifier'
-        except KeyError:
-            if name not in outputs:
-                raise KeyError(f'Failed to identify output "{name}"')
-            key = name
-        return outputs[key]
-
-    def preprocess(self, inputs):
-        return inputs
-
-    def postprocess(self, outputs):
-        return outputs
-
-    def __call__(self, inputs):
-        inputs = self.unify_inputs(inputs)
-        inputs = self.preprocess(inputs)
-        self.reshape(inputs=inputs)
-        outputs = self.exec_net.infer(inputs)
-        outputs = self.postprocess(outputs)
-        return outputs
-
-    def show(self, data, result, dataset=None, score_thr=0.3, wait_time=0):
-        if self.pt_model is not None:
-            self.pt_model.show_result(
-                data, result, show=True, score_thr=score_thr, wait_time=wait_time)
-
-
-<<<<<<< HEAD
-class Detector(Model):
-    def __init__(self, *args, **kwargs):
-        super().__init__(*args, **kwargs)
-        batch_size = self.net.input_info['image'].input_data.shape[0]
-        assert batch_size == 1, 'Only batch 1 is supported.'
-
-    def __call__(self, inputs):
-        inputs = self.unify_inputs(inputs)
-        output = super().__call__(inputs)
-
-        print(list(output.keys()))
-
-        if 'detection_out' in output:
-            detection_out = output['detection_out']
-            output['labels'] = detection_out[0, 0, :, 1].astype(np.int32)
-            output['boxes'] = detection_out[0, 0, :, 3:] * np.tile(inputs['image'].shape[:1:-1], 2)
-            output['boxes'] = np.concatenate((output['boxes'], detection_out[0, 0, :, 2:3]), axis=1)
-            del output['detection_out']
-            return output
-
-        outs = output
-        output = {}
-        output = {
-            'labels': self.get(outs, 'labels'),
-            'boxes': self.get(outs, 'boxes')
-        }
-        valid_detections_mask = output['labels'] >= 0
-        output['labels'] = output['labels'][valid_detections_mask]
-        output['boxes'] = output['boxes'][valid_detections_mask]
-        try:
-            output['masks'] = self.get(outs, 'masks')
-            output['masks'] = output['masks'][valid_detections_mask]
-        except RuntimeError:
-            pass
-
-        return output
-
-
 class MaskTextSpotterOpenVINO(Model):
-=======
-class MaskTextSpotterOpenVINO(ModelOpenVINO):
->>>>>>> 6a90f209
     def __init__(self, xml_file_path, *args, text_recognition_thr=0.5, **kwargs):
-        super().__init__(xml_file_path,
-                         *args,
-                         **kwargs)
+        super().__init__(xml_file_path, *args, **kwargs)
 
         batch_size = self.net.input_info['image'].input_data.shape[0]
         assert batch_size == 1, 'Only batch 1 is supported.'
