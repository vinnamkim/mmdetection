--- conflicted
+++ resolved
@@ -391,12 +391,9 @@
         repr_str += f'with_mask={self.with_mask}, '
         repr_str += f'with_seg={self.with_seg}, '
         repr_str += f'poly2mask={self.poly2mask}, '
-<<<<<<< HEAD
         repr_str += f'with_text={self.with_text}, '
-        repr_str += f'file_client_args={self.file_client_args})'
-=======
         repr_str += f'poly2mask={self.file_client_args})'
->>>>>>> 46801227
+        #repr_str += f'file_client_args={self.file_client_args})'
         return repr_str
 
 
