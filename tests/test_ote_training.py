--- conflicted
+++ resolved
@@ -362,7 +362,7 @@
         self.model_template = parse_model_template(self.template_file_path)
 
         logger.debug('Set hyperparameters')
-<<<<<<< HEAD
+        params = create(self.model_template.hyper_parameters.data)
         if self.num_training_iters != KEEP_CONFIG_FIELD_VALUE():
             params.learning_parameters.num_iters = int(self.num_training_iters)
             logger.debug(f'Set params.learning_parameters.num_iters={params.learning_parameters.num_iters}')
@@ -370,11 +370,6 @@
             logger.debug(f'Keep params.learning_parameters.num_iters={params.learning_parameters.num_iters}')
 
         if params.learning_parameters.num_iters < 20:
-=======
-        params = create(self.model_template.hyper_parameters.data)
-        params.learning_parameters.num_iters = self.num_training_iters
-        if self.num_training_iters < 20:
->>>>>>> 3c513c9d
             num_checkpoints = 2
         elif params.learning_parameters.num_iters < 1000:
             num_checkpoints = 10
